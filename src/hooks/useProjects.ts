--- conflicted
+++ resolved
@@ -1,11 +1,7 @@
 import { useMutation, useQuery } from '@tanstack/react-query';
 import { apiRequest } from '../api/client';
 import { createProject, listProjects } from '../api/projects';
-<<<<<<< HEAD
-import type { ProjectCreateInput, ProjectRes, ProjectUpdateInput } from '../types';
-=======
 import type { ProjectCreateInput, ProjectRes } from '../types';
->>>>>>> 13900df7
 import { queryClient } from '../queryClient';
 
 const PROJECTS_QUERY_KEY = ['projects'];
@@ -25,49 +21,11 @@
   });
 
   const updateMutation = useMutation({
-<<<<<<< HEAD
-    mutationFn: async ({ id, input }: { id: string; input: ProjectUpdateInput }) => {
-      const body = JSON.stringify(input);
-      try {
-        return await apiRequest<ProjectRes>(`/api/projects/${id}`, {
-          method: 'PATCH',
-          body,
-        });
-      } catch (error) {
-        const shouldRetryWithPut = (() => {
-          if (error instanceof Error) {
-            try {
-              const parsed = JSON.parse(error.message) as { status?: number };
-              if (parsed?.status === 405) {
-                return true;
-              }
-            } catch {
-              // ignore parse errors and fall back to string inspection
-              if (error.message.includes('405')) {
-                return true;
-              }
-            }
-          }
-          return false;
-        })();
-
-        if (!shouldRetryWithPut) {
-          throw error;
-        }
-
-        return apiRequest<ProjectRes>(`/api/projects/${id}`, {
-          method: 'PUT',
-          body,
-        });
-      }
-    },
-=======
     mutationFn: ({ id, input }: { id: string; input: ProjectCreateInput }) =>
       apiRequest<ProjectRes>(`/api/projects/${id}`, {
         method: 'PUT',
         body: JSON.stringify(input),
       }),
->>>>>>> 13900df7
     onSuccess: () => {
       queryClient.invalidateQueries({ queryKey: PROJECTS_QUERY_KEY });
     },
