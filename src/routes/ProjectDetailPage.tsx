--- conflicted
+++ resolved
@@ -362,11 +362,6 @@
                     const noteBody =
                       typeof task.note?.body === 'string' ? task.note.body.trim() : '';
                     const hasNote = noteBody.length > 0;
-<<<<<<< HEAD
-                    const fallbackNoteText = 'No note for this task.';
-                    const popoverText = hasNote ? noteBody : fallbackNoteText;
-=======
->>>>>>> bff57a83
                     return (
                       <tr key={task.id}>
                         <th scope="row" className="project-grid__row-header">
@@ -422,23 +417,6 @@
                             dayRange.start <= dayNumber &&
                             dayNumber <= dayRange.end;
                           const isEndDay = isActive && dayRange.end === dayNumber;
-<<<<<<< HEAD
-                          const shouldShowPopover = isActive;
-                          const cellClassName = [
-                            'project-grid__cell',
-                            isActive ? 'project-grid__cell--active' : '',
-                            shouldShowPopover ? 'project-grid__cell--with-popover' : '',
-                          ]
-                            .filter(Boolean)
-                            .join(' ');
-                          const cellAccessibilityProps = shouldShowPopover
-                            ? {
-                                tabIndex: 0,
-                                'aria-label': hasNote
-                                  ? `Task note: ${noteBody}`
-                                  : `No note available for ${task.title}`,
-                              }
-=======
                           const shouldShowNote = isActive && hasNote;
                           const cellClassName = [
                             'project-grid__cell',
@@ -449,7 +427,6 @@
                             .join(' ');
                           const cellAccessibilityProps = shouldShowNote
                             ? { tabIndex: 0, 'aria-label': `Task note: ${noteBody}` }
->>>>>>> bff57a83
                             : {};
                           return (
                             <td
@@ -458,15 +435,9 @@
                               {...cellAccessibilityProps}
                             >
                               {isEndDay ? <span className="project-grid__marker" aria-hidden="true" /> : null}
-<<<<<<< HEAD
-                              {shouldShowPopover ? (
-                                <div className="project-grid__note-popover" aria-hidden="true">
-                                  {popoverText}
-=======
                               {shouldShowNote ? (
                                 <div className="project-grid__note-popover" aria-hidden="true">
                                   {noteBody}
->>>>>>> bff57a83
                                 </div>
                               ) : null}
                             </td>
