export interface ProjectRes {
  id: string;
  name: string;
  description?: string;
  startAt: string;
  createdAt: string;
  updatedAt: string;
}

export interface TaskRes {
  id: string;
  projectId: string;
  title: string;
  description?: string;
  isActivity?: boolean;
  endAt: string;
  createdAt: string;
  updatedAt: string;
}

export interface NoteRes {
  id: string;
  projectId?: string;
  taskId?: string;
  body: string;
  createdAt: string;
}

export interface Page<T> {
  content: T[];
  totalElements: number;
  totalPages: number;
  size: number;
  number: number;
  numberOfElements: number;
}

export interface ProjectCreateInput {
  name: string;
  description?: string;
  startAt: string;
}

export interface ProjectUpdateInput extends ProjectCreateInput {
  updatedAt?: string;
<<<<<<< HEAD
=======
}

export interface ProjectUpdateInput extends ProjectCreateInput {
  updatedAt?: string;
>>>>>>> 13900df7
}

export interface TaskCreateInput {
  projectId: string;
  title: string;
  description?: string;
  isActivity?: boolean;
  endAt: string;
}

export type TaskUpdateInput = TaskCreateInput;

export interface NoteCreateInput {
  projectId?: string;
  taskId?: string;
  body: string;
}<|MERGE_RESOLUTION|>--- conflicted
+++ resolved
@@ -43,13 +43,10 @@
 
 export interface ProjectUpdateInput extends ProjectCreateInput {
   updatedAt?: string;
-<<<<<<< HEAD
-=======
 }
 
 export interface ProjectUpdateInput extends ProjectCreateInput {
   updatedAt?: string;
->>>>>>> 13900df7
 }
 
 export interface TaskCreateInput {
